/* Modal Content - Glassmorphism */
.modalContent {
  background: rgba(255, 255, 255, 0.95);
  backdrop-filter: blur(20px);
  -webkit-backdrop-filter: blur(20px);
  padding: 0;
  border: 1px solid rgba(255, 255, 255, 0.8);
  box-shadow: 0 8px 32px rgba(139, 92, 246, 0.08);
}

/* Modal Header */
.modalHeader {
  font-size: 1.25rem;
  font-weight: 600;
  color: #1e293b;
  padding: 1.5rem;
  border-bottom: 1px solid rgba(139, 92, 246, 0.04);
}

/* Section Titles */
.sectionTitle {
<<<<<<< HEAD
  font-size: 0.875rem;
  font-weight: 600;
  color: #8b5cf6;
  margin-top: 1rem;
  margin-bottom: 0.5rem;
  padding-bottom: 0.25rem;
  border-bottom: 1px solid rgba(139, 92, 246, 0.08);
  text-transform: uppercase;
  letter-spacing: 0.025em;
=======
  font-size: 1.1rem;
  font-weight: 600 !important;
  font-family: -apple-system, BlinkMacSystemFont, 'Segoe UI' !important;
  color: #1e293b;
  margin-top: 1.5rem;
  margin-bottom: 0.75rem;
>>>>>>> 3055304b
}

.sectionTitle:first-of-type {
  margin-top: 0;
}

/* Form Inputs */
.formInput input,
.formSelect input,
.formTextarea textarea,
.shortDescriptionTextarea textarea,
.formTimeInput input {
  background: rgba(255, 255, 255, 0.5);
  border: 1px solid rgba(139, 92, 246, 0.1);
  transition: all 0.2s ease;
}

.formInput input:focus,
.formSelect input:focus,
.formTextarea textarea:focus,
.shortDescriptionTextarea textarea:focus,
.formTimeInput input:focus {
  border-color: rgba(139, 92, 246, 0.3);
  background: rgba(255, 255, 255, 0.8);
  box-shadow: 0 0 0 3px rgba(139, 92, 246, 0.05);
}

<<<<<<< HEAD
/* Short description textarea - compact size */
.shortDescriptionTextarea {
  min-height: 3.5em !important;
  height: 3.5em !important;
  resize: vertical;
}

/* Full description textarea - keep default larger size */
.formTextarea {
  min-height: 8em !important;
  resize: vertical;
}

=======
>>>>>>> 3055304b
/* Input Labels */
.inputLabel {
  font-weight: 500;
  color: #475569;
  margin-bottom: 0.5rem;
}

/* Helper Text */
.helperText {
  font-size: 0.875rem;
  color: #64748b;
  margin-top: 0.25rem;
}

/* Button Group at Modal Bottom */
.buttonGroup {
  display: flex;
  justify-content: flex-end;
  gap: 0.75rem;
  margin-top: 1.5rem;
  padding-top: 1rem;
}

/* Time Input Group */
.timeInputGroup {
  display: grid;
  grid-template-columns: 1fr 1fr;
  gap: 1rem;
}

/* Responsive Adjustments */
@media (max-width: 768px) {
  .modalContent {
    padding: 0;
  }

  .modalHeader {
    padding: 1rem;
    font-size: 1.125rem;
  }

  .buttonGroup {
    margin-top: 1rem;
    padding-top: 0.75rem;
  }

  .timeInputGroup {
    grid-template-columns: 1fr;
  }
}<|MERGE_RESOLUTION|>--- conflicted
+++ resolved
@@ -19,7 +19,6 @@
 
 /* Section Titles */
 .sectionTitle {
-<<<<<<< HEAD
   font-size: 0.875rem;
   font-weight: 600;
   color: #8b5cf6;
@@ -29,14 +28,6 @@
   border-bottom: 1px solid rgba(139, 92, 246, 0.08);
   text-transform: uppercase;
   letter-spacing: 0.025em;
-=======
-  font-size: 1.1rem;
-  font-weight: 600 !important;
-  font-family: -apple-system, BlinkMacSystemFont, 'Segoe UI' !important;
-  color: #1e293b;
-  margin-top: 1.5rem;
-  margin-bottom: 0.75rem;
->>>>>>> 3055304b
 }
 
 .sectionTitle:first-of-type {
@@ -64,7 +55,6 @@
   box-shadow: 0 0 0 3px rgba(139, 92, 246, 0.05);
 }
 
-<<<<<<< HEAD
 /* Short description textarea - compact size */
 .shortDescriptionTextarea {
   min-height: 3.5em !important;
@@ -78,8 +68,7 @@
   resize: vertical;
 }
 
-=======
->>>>>>> 3055304b
+
 /* Input Labels */
 .inputLabel {
   font-weight: 500;
