--- conflicted
+++ resolved
@@ -1,4 +1,3 @@
-<<<<<<< HEAD
 # Atria - Event Management & Networking Platform
 
 Atria is a comprehensive event management platform that enables organizers to create and manage events, sessions, and facilitate networking among attendees. The platform offers real-time communication features, detailed session management, and robust user administration capabilities. This is a work in progress, and a roadmap can be found at the bottom of this readme.
@@ -380,370 +379,4 @@
 - Exhibitor management
 - Streaming CDN partnerships for preferred pricing/features
 - White-label streaming solution integrations
-- Custom player with branding options
-=======
-# Atria - Event Management & Networking Platform
-
-Atria is a comprehensive event management platform that enables organizers to create and manage events, sessions, and facilitate networking among attendees. The platform offers real-time communication features, detailed session management, and robust user administration capabilities. This is a work in progress, and a (very rough, preliminary) roadmap can be found at the bottom of this readme.
-
-## 🚀 Features
-
-### Event Management
-
-- Create and manage events with detailed information
-- Session scheduling and management
-- Speaker assignment and management
-
-### Networking
-
-- Real-time chat rooms for event attendees
-- Direct messaging between attendees
-- Connection management for attendees
-
-### Administration
-
-- User management with role-based permissions
-- Invitation system for event attendees
-- Batch user operations (CSV import, mass updates)
-
-### Organization
-
-- Organization management
-- Multi-organization support
-- Organization-specific event management
-
-## 🛠️ Technology Stack
-
-### Backend
-
-- Python with Flask framework
-- Flask-Smorest for API documentation
-- Flask-SocketIO for real-time communication
-- SQLAlchemy ORM
-- JWT Authentication
-
-### Frontend
-
-- React.js
-- Redux Toolkit for state management
-- RTK Query for API integration
-- Mantine UI component library
-- Socket.IO client for real-time features
-
-## 🏗️ Architecture
-
-The application follows a clean architecture with clear separation of concerns:
-
-### Backend
-
-- Routes: API endpoints by resource
-- Schemas: Data validation and serialization
-- Services: Business logic layer
-- Models: Database entities
-- Sockets: Real-time communication handlers
-
-### Frontend
-
-- Features-based organization
-- Component-driven UI
-- Redux for global state management
-- RTK Query for API data fetching and caching
-
-## 🔧 Development Setup
-
-### Prerequisites
-
-- Python 3.9+
-- Node.js 16+
-- PostgreSQL (recommended for production)
-- Redis (for Socket.IO)
-
-### Setup with Docker (Recommended)
-
-```bash
-# Clone the repository
-git clone <repository-url>
-cd atria
-
-# Create .env file from example
-cp .env.example .env
-# Edit .env file with your configurations
-
-# Start the application with Docker
-docker-compose up -d
-
-# The application will be available at:
-# - Backend: http://localhost:5000
-# - Frontend: http://localhost:5173
-```
-
-### Manual Setup (Alternative)
-
-#### Backend Setup
-
-```bash
-# Navigate to backend directory
-cd backend/atria
-
-# Create and activate a virtual environment
-python -m venv venv
-source venv/bin/activate  # On Windows: venv\Scripts\activate
-
-# Install dependencies
-pip install -r requirements.txt
-pip install -e .
-
-# Set up environment variables
-cp .env.example .env
-# Edit .env file with your configurations
-
-# Initialize the database
-flask db init
-flask db migrate -m "Initial migration"
-flask db upgrade
-
-# Seed the database (optional)
-python -m seeders.seed_db
-
-# Run the development server
-flask run
-```
-
-#### Frontend Setup
-
-```bash
-# Navigate to frontend directory
-cd frontend
-
-# Install dependencies
-npm install
-
-# Create environment file
-echo "VITE_API_URL=http://localhost:5000/api" > .env.local
-
-# Run the development server
-npm run dev
-```
-
-## 📋 API Documentation
-
-API documentation is available at `/new-swagger` when the backend server is running (http://localhost:5000/new-swagger).
-
-## 🌟 Contributing
-
-Contributions are welcome! Please feel free to submit a Pull Request.
-
-## 📄 Dual License
-
-This project is available under a dual license:
-
-### Personal and Educational Use License
-
-For personal and educational purposes, this software is available for free use, modification, and distribution under the terms of the MIT License.
-
-### Commercial Use License
-
-For commercial use, including but not limited to:
-
-- Use within a for-profit business or organization
-- Integration into commercial products or services
-- Monetization of the software or derivatives
-- Providing services based on this software to paying customers
-
-A separate commercial license is required. Please contact the copyright holder for commercial licensing information.
-
-**All rights reserved for commercial use.** Unauthorized commercial use, distribution, or modification is prohibited.
-
-# Atria Development Roadmap
-
-## Phase 1: Networking Integration (Current Priority)
-
-### Real-time Communication
-
-- [ ] Implement chat room UI components
-  - [ ] Chat message display
-  - [ ] Message input with emoji support
-  - [ ] Chat member list sidebar
-- [ ] Connect Socket.IO events to frontend
-  - [ ] Chat room subscription
-  - [ ] Real-time message updates
-  - [ ] Online status indicators
-- [ ] Direct messaging interface
-  - [ ] Conversation list
-  - [ ] Message thread view
-  - [ ] New conversation creation
-
-### Connection Management
-
-- [ ] User discovery interface
-  - [ ] Searchable attendee directory
-  - [ ] Filter by interests/role
-  - [ ] Attendee profile cards
-- [ ] Connection request flow
-  - [ ] Send/receive connection requests
-  - [ ] Accept/decline functionality
-  - [ ] Connection management page
-
-## Phase 2: Session Management Enhancement
-
-### Session UI Improvements
-
-- [ ] Detailed session view page
-  - [ ] Session description
-  - [ ] Date/time with timezone support
-  - [ ] Speaker information
-- [ ] Session editing modal improvements
-  - [ ] Speaker assignment interface
-  - [ ] Speaker selection from event attendees
-  - [ ] Multiple speaker support
-
-### Speaker Management
-
-- [ ] Speaker profiles
-  - [ ] Bio and photo
-  - [ ] Speaking history
-  - [ ] Contact information (private to organizers)
-- [ ] Speaker assignment interface
-  - [ ] Link existing users as speakers
-  - [ ] Invite external speakers
-
-## Phase 3: Admin Functionality
-
-### User Management
-
-- [ ] Admin dashboard for user management
-  - [ ] User listing with filtering and search
-  - [ ] Role management
-  - [ ] Status indicators
-- [ ] Invitation system
-  - [ ] Email invitation interface
-  - [ ] Batch invitation via CSV upload
-  - [ ] Invitation tracking
-
-### Role Management
-
-- [ ] Role assignment interface
-  - [ ] Predefined roles (Admin, Organizer, Speaker, Attendee)
-  - [ ] Role permissions configuration
-  - [ ] Custom role creation
-
-### Networking Control
-
-- [ ] Networking permissions integrated in user management
-  - [ ] Toggle networking access per user
-  - [ ] Batch enable/disable networking
-  - [ ] Networking access levels (all, groups, none)
-
-## Phase 4: Event Configuration
-
-### Event Settings
-
-- [ ] Event settings page
-  - [ ] Basic information (name, dates, description)
-  - [ ] Branding options (logo, colors)
-  - [ ] Privacy settings
-- [ ] Event customization
-  - [ ] Custom fields for registration
-  - [ ] Agenda display options
-  - [ ] Feature toggles (networking, chat, etc.)
-
-### Agenda Management
-
-- [ ] Drag-and-drop agenda builder
-  - [ ] Time slot management
-  - [ ] Track organization
-  - [ ] Session assignment to slots
-
-## Phase 5: Sponsor Management
-
-### Sponsor Features
-
-- [ ] Backend models and APIs for sponsors
-  - [ ] Sponsor data model
-  - [ ] CRUD operations
-  - [ ] Sponsor levels/tiers
-- [ ] Sponsor management interface
-  - [ ] Sponsor listing
-  - [ ] Logo and profile management
-  - [ ] Sponsorship level assignment
-
-### Sponsor Integration
-
-- [ ] Sponsor display page
-  - [ ] Tiered sponsor showcase
-  - [ ] Sponsor profiles
-  - [ ] Contact information
-- [ ] Sponsor chat rooms
-  - [ ] Branded chat spaces
-  - [ ] Representatives assignment
-  - [ ] Attendee access control
-
-## Phase 6: Analytics and Reporting
-
-### Event Analytics
-
-- [ ] Attendance tracking
-  - [ ] Session attendance metrics
-  - [ ] User engagement statistics
-  - [ ] Real-time participation monitoring
-- [ ] Networking analytics
-  - [ ] Connection statistics
-  - [ ] Message activity metrics
-  - [ ] Most active users/sessions
-
-### Reporting
-
-- [ ] Customizable reports
-  - [ ] Attendance reports
-  - [ ] Session popularity
-  - [ ] User feedback aggregation
-- [ ] Export functionality
-  - [ ] CSV/Excel export
-  - [ ] PDF report generation
-  - [ ] Scheduled report delivery
-
-## Phase 7: Platform Refinement
-
-### Performance Optimization
-
-- [ ] Backend optimization
-  - [ ] Query optimization
-  - [ ] Caching implementation
-  - [ ] API response time improvements
-- [ ] Frontend optimization
-  - [ ] Bundle size reduction
-  - [ ] Lazy loading implementation
-  - [ ] Component memoization
-
-### UI/UX Improvements
-
-- [ ] Design system refinement
-  - [ ] Consistent component styling
-  - [ ] Accessibility improvements
-  - [ ] Mobile responsiveness
-- [ ] User flow optimization
-  - [ ] Onboarding experience
-  - [ ] Navigation simplification
-  - [ ] Contextual help
-
-### Testing and Stability
-
-- [ ] Comprehensive test coverage
-  - [ ] Unit tests
-  - [ ] Integration tests
-  - [ ] End-to-end tests
-- [ ] Error handling improvements
-  - [ ] User-friendly error messages
-  - [ ] Recovery flows
-  - [ ] Logging and monitoring
-
-## Future Considerations
-
-- Mobile app development
-- Calendar/scheduling integration
-- Virtual event streaming
-- Payment processing for ticketing
-- Multi-language support
-- Advanced content management
-- Exhibitor management
->>>>>>> 3adb9fa0
+- Custom player with branding options